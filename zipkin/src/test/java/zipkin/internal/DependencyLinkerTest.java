/**
 * Copyright 2015-2017 The OpenZipkin Authors
 *
 * Licensed under the Apache License, Version 2.0 (the "License"); you may not use this file except
 * in compliance with the License. You may obtain a copy of the License at
 *
 * http://www.apache.org/licenses/LICENSE-2.0
 *
 * Unless required by applicable law or agreed to in writing, software distributed under the License
 * is distributed on an "AS IS" BASIS, WITHOUT WARRANTIES OR CONDITIONS OF ANY KIND, either express
 * or implied. See the License for the specific language governing permissions and limitations under
 * the License.
 */
package zipkin.internal;

import java.util.List;
import org.junit.Test;
import zipkin.DependencyLink;
import zipkin.Span;
import zipkin.TestObjects;
import zipkin.internal.DependencyLinkSpan.Kind;
import zipkin.internal.DependencyLinkSpan.TraceId;

import static java.util.Arrays.asList;
import static java.util.stream.Collectors.toList;
import static org.assertj.core.api.Assertions.assertThat;

public class DependencyLinkerTest {

  @Test
  public void baseCase() {
    assertThat(new DependencyLinker().link()).isEmpty();
  }

  @Test
  public void linksSpans() {
    assertThat(new DependencyLinker().putTrace(TestObjects.TRACE).link()).containsExactly(
      DependencyLink.create("web", "app", 1L),
      DependencyLink.create("app", "db", 1L)
    );
  }

  /***
<<<<<<< HEAD
   * This is the test to show null pointer exception occuring when we encounter a span which has
   * itself as a parent
   */

  @Test(expected = NullPointerException.class)
  public void shouldThrowException_When_SelfReferencing_Spans_Occur() {

    long parentSpanID = -692101025335252320L;
    long traceID = 8207293009014896295L;

    List<Span> traces_with_self_referencing_spans = asList(
      Span.builder().traceId(traceID).id(parentSpanID).name("get")
        .build(),
      Span.builder().traceId(traceID).parentId(parentSpanID).id(parentSpanID).name("get")
        .build(),
      Span.builder().traceId(traceID).parentId(parentSpanID).id(parentSpanID).name("query")
        .build()
    ).stream().map(ApplyTimestampAndDuration::apply).collect(toList());

    new DependencyLinker().putTrace(traces_with_self_referencing_spans);
=======
   * This is the test to show null pointer exception occuring
   * when we encounter a span which has itself as a parent
   * TestObjects.TRACEWITHSAMEIDANDSAMEPARENTID is a test object to simulate.
   */

  @Test(expected = NullPointerException.class)
  public void linksSpansShouldHandleNullSpans() {

    List<Span> spanList = TestObjects.TRACEWITHSAMEIDANDSAMEPARENTID;
    new DependencyLinker().putTrace(spanList).link();
>>>>>>> d17af166
  }

  /**
   * The linker links a directed graph, if the span kind is unknown, we don't know the direction to
   * link.
   */
  @Test
  public void doesntLinkUnknownRootSpans() {
    List<DependencyLinkSpan> unknownRootSpans = asList(
      new DependencyLinkSpan(new TraceId(0L, 1L), null, 1L, Kind.UNKNOWN, null, null),
      new DependencyLinkSpan(new TraceId(0L, 1L), null, 1L, Kind.UNKNOWN, "server", "client"),
      new DependencyLinkSpan(new TraceId(0L, 1L), null, 1L, Kind.UNKNOWN, "client", "server")
    );

    for (DependencyLinkSpan span : unknownRootSpans) {
      assertThat(new DependencyLinker()
        .putTrace(asList(span).iterator()).link())
        .isEmpty();
    }
  }

  /**
   * A root span can be a client-originated trace or a server receipt which knows its peer. In these
   * cases, the peer is known and kind establishes the direction.
   */
  @Test
  public void linksSpansDirectedByKind() {
    List<DependencyLinkSpan> validRootSpans = asList(
      new DependencyLinkSpan(new TraceId(0L, 1L), null, 1L, Kind.SERVER, "server", "client"),
      new DependencyLinkSpan(new TraceId(0L, 1L), null, 1L, Kind.CLIENT, "client", "server")
    );

    for (DependencyLinkSpan span : validRootSpans) {
      assertThat(new DependencyLinker()
        .putTrace(asList(span).iterator()).link())
        .containsOnly(DependencyLink.create("client", "server", 1L));
    }
  }

  @Test
  public void callsAgainstTheSameLinkIncreasesCallCount_span() {
    List<DependencyLinkSpan> trace = asList(
      new DependencyLinkSpan(new TraceId(0L, 1L), null, 1L, Kind.SERVER, "client", null),
      new DependencyLinkSpan(new TraceId(0L, 1L), 1L, 2L, Kind.CLIENT, null, "server"),
      new DependencyLinkSpan(new TraceId(0L, 1L), 1L, 3L, Kind.CLIENT, null, "server")
    );

    assertThat(new DependencyLinker()
      .putTrace(trace.iterator()).link())
      .containsOnly(DependencyLink.create("client", "server", 2L));
  }

  @Test
  public void callsAgainstTheSameLinkIncreasesCallCount_trace() {
    List<DependencyLinkSpan> trace = asList(
      new DependencyLinkSpan(new TraceId(0L, 1L), null, 1L, Kind.SERVER, "client", null),
      new DependencyLinkSpan(new TraceId(0L, 1L), 1L, 2L, Kind.CLIENT, null, "server")
    );

    assertThat(new DependencyLinker()
      .putTrace(trace.iterator())
      .putTrace(trace.iterator()).link())
      .containsOnly(DependencyLink.create("client", "server", 2L));
  }

  /**
   * Spans don't always include both the client and server service. When you know the kind, you can
   * link these without duplicating call count.
   */
  @Test
  public void singleHostSpansResultInASingleCallCount() {
    List<List<DependencyLinkSpan>> singleLinks = asList(
      asList(
        new DependencyLinkSpan(new TraceId(0L, 1L), null, 1L, Kind.CLIENT, "client", "server"),
        new DependencyLinkSpan(new TraceId(0L, 1L), 1L, 2L, Kind.SERVER, "server", null)
      ),
      asList(
        new DependencyLinkSpan(new TraceId(0L, 3L), null, 3L, Kind.SERVER, "client", null),
        new DependencyLinkSpan(new TraceId(0L, 3L), 3L, 4L, Kind.CLIENT, "client", "server")
      )
    );

    for (List<DependencyLinkSpan> trace : singleLinks) {
      assertThat(new DependencyLinker()
        .putTrace(trace.iterator()).link())
        .containsOnly(DependencyLink.create("client", "server", 1L));
    }
  }

  /**
   * Spans are sometimes intermediated by an unknown type of span. Prefer the nearest server when
   * accounting for them.
   */
  @Test
  public void intermediatedClientSpansMissingLocalServiceNameLinkToNearestServer() {
    List<DependencyLinkSpan> trace = asList(
      new DependencyLinkSpan(new TraceId(0L, 1L), null, 1L, Kind.SERVER, "client", null),
      new DependencyLinkSpan(new TraceId(0L, 1L), 1L, 2L, Kind.UNKNOWN, null, null),
      // possibly a local fan-out span
      new DependencyLinkSpan(new TraceId(0L, 1L), 2L, 3L, Kind.CLIENT, null, "server"),
      new DependencyLinkSpan(new TraceId(0L, 1L), 2L, 4L, Kind.CLIENT, null, "server")
    );

    assertThat(new DependencyLinker()
      .putTrace(trace.iterator()).link())
      .containsOnly(DependencyLink.create("client", "server", 2L));
  }

  /** A loopback span is direction-agnostic, so can be linked properly regardless of kind. */
  @Test
  public void linksLoopbackSpans() {
    List<DependencyLinkSpan> validRootSpans = asList(
      new DependencyLinkSpan(new TraceId(0L, 1L), null, 1L, Kind.SERVER, "service", "service"),
      new DependencyLinkSpan(new TraceId(0L, 2L), null, 2L, Kind.CLIENT, "service", "service")
    );

    for (DependencyLinkSpan span : validRootSpans) {
      assertThat(new DependencyLinker()
        .putTrace(asList(span).iterator()).link())
        .containsOnly(DependencyLink.create("service", "service", 1L));
    }
  }

  /**
   * A dependency link is between two services. Given only one span, we cannot link if we don't know
   * both service names.
   */
  @Test
  public void cannotLinkSingleSpanWithoutBothServiceNames() {
    List<DependencyLinkSpan> incompleteRootSpans = asList(
      new DependencyLinkSpan(new TraceId(0L, 1L), null, 1L, Kind.SERVER, null, null),
      new DependencyLinkSpan(new TraceId(0L, 1L), null, 1L, Kind.SERVER, "server", null),
      new DependencyLinkSpan(new TraceId(0L, 1L), null, 1L, Kind.SERVER, null, "client"),
      new DependencyLinkSpan(new TraceId(0L, 1L), null, 1L, Kind.CLIENT, null, null),
      new DependencyLinkSpan(new TraceId(0L, 1L), null, 1L, Kind.CLIENT, "client", null),
      new DependencyLinkSpan(new TraceId(0L, 1L), null, 1L, Kind.CLIENT, null, "server")
    );

    for (DependencyLinkSpan span : incompleteRootSpans) {
      assertThat(new DependencyLinker()
        .putTrace(asList(span).iterator()).link())
        .isEmpty();
    }
  }

  @Test
  public void doesntLinkUnrelatedSpansWhenMissingRootSpan() {
    long missingParentId = 1;
    List<DependencyLinkSpan> trace = asList(
      new DependencyLinkSpan(new TraceId(0L, 1L), missingParentId, 2L, Kind.SERVER, "service1",
        null),
      new DependencyLinkSpan(new TraceId(0L, 1L), missingParentId, 3L, Kind.SERVER, "service2",
        null)
    );

    assertThat(new DependencyLinker()
      .putTrace(trace.iterator()).link())
      .isEmpty();
  }

  @Test
  public void linksRelatedSpansWhenMissingRootSpan() {
    long missingParentId = 1;
    List<DependencyLinkSpan> trace = asList(
      new DependencyLinkSpan(new TraceId(0L, 1L), missingParentId, 2L, Kind.SERVER, "service1",
        null),
      new DependencyLinkSpan(new TraceId(0L, 1L), 2L, 3L, Kind.SERVER, "service2", null)
    );

    assertThat(new DependencyLinker()
      .putTrace(trace.iterator()).link())
      .containsOnly(DependencyLink.create("service1", "service2", 1L));
  }

  @Test
  public void merge() {
    List<DependencyLink> links = asList(
      DependencyLink.create("client", "server", 2L),
      DependencyLink.create("client", "server", 2L),
      DependencyLink.create("client", "client", 1L)
    );

    assertThat(DependencyLinker.merge(links)).containsExactly(
      DependencyLink.create("client", "server", 4L),
      DependencyLink.create("client", "client", 1L)
    );
  }
}<|MERGE_RESOLUTION|>--- conflicted
+++ resolved
@@ -41,7 +41,6 @@
   }
 
   /***
-<<<<<<< HEAD
    * This is the test to show null pointer exception occuring when we encounter a span which has
    * itself as a parent
    */
@@ -62,18 +61,7 @@
     ).stream().map(ApplyTimestampAndDuration::apply).collect(toList());
 
     new DependencyLinker().putTrace(traces_with_self_referencing_spans);
-=======
-   * This is the test to show null pointer exception occuring
-   * when we encounter a span which has itself as a parent
-   * TestObjects.TRACEWITHSAMEIDANDSAMEPARENTID is a test object to simulate.
-   */
-
-  @Test(expected = NullPointerException.class)
-  public void linksSpansShouldHandleNullSpans() {
-
-    List<Span> spanList = TestObjects.TRACEWITHSAMEIDANDSAMEPARENTID;
-    new DependencyLinker().putTrace(spanList).link();
->>>>>>> d17af166
+
   }
 
   /**
