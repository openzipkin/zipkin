package com.twitter.zipkin.receiver.kafka

import java.util.Properties

import com.twitter.app.App
import com.twitter.finagle.stats.{DefaultStatsReceiver, StatsReceiver}
import com.twitter.util.{Closable, Future, Time}
import com.twitter.zipkin.collector.SpanReceiver
import com.twitter.zipkin.thriftscala.{Span => ThriftSpan}
import kafka.consumer.ConsumerConfig
import kafka.serializer.Decoder

object KafkaSpanReceiverFactory {

  /**
   * Returns a factory function which can be applied to [[SpanReceiver.Processor]].
   *
   * @param zookeeper the zookeeper connect string, ex. 127.0.0.1:2181
   * @param topic  the topic zipkin spans will be consumed from
   * @param groupId the consumer group this process is consuming on behalf of.
   * @param streams the count of consumer threads consuming the topic
   */
  def factory(zookeeper: String, topic: String, groupId: String = "zipkin", streams: Int = 1) = {
    object KafkaFactory extends App with KafkaSpanReceiverFactory
    KafkaFactory.kafkaZookeeperConnect.parse(zookeeper)
    KafkaFactory.kafkaGroupId.parse(groupId)
    KafkaFactory.kafkaTopics.parse(topic + "=" + streams)
    (process: SpanReceiver.Processor) => KafkaFactory.newKafkaSpanReceiver(process)
  }
}
trait KafkaSpanReceiverFactory { self: App =>
  val defaultKafkaServer = "127.0.0.1:2181"
<<<<<<< HEAD
  val defaultKafkaGroupId = "blackbox-collector"
  val defaultKafkaZkConnectionTimeout = "1000000"
  val defaultKafkaSessionTimeout = "10000"
  val defaultKafkaSyncTime = "200"
  val defaultKafkaAutoOffset = "smallest"
  val defaultKafkaTopics = Map("blackbox" -> 8)
=======
  val defaultKafkaGroupId = "zipkin"
  val defaultKafkaConsumerId = "zipkin"
  val defaultKafkaZkConnectionTimeout = "1000000"
  val defaultKafkaSessionTimeout = "4000"
  val defaultKafkaSyncTime = "2000"
  val defaultKafkaAutoOffset = "smallest"
  val defaultKafkaTopics = Map("zipkin" -> 1)

>>>>>>> c1efb4f5
  val kafkaTopics = flag[Map[String, Int]]("zipkin.kafka.topics", defaultKafkaTopics, "kafka topics to collect from")
  val kafkaZookeeperConnect = flag("zipkin.kafka.server", defaultKafkaServer, "kafka zk connect string")
  val kafkaGroupId = flag("zipkin.kafka.groupid", defaultKafkaGroupId, "kafka group id")
  val kafkaZkConnectionTimeout = flag("zipkin.kafka.zk.connectionTimeout", defaultKafkaZkConnectionTimeout, "kafka zk connection timeout in ms")
  val kafkaSessionTimeout = flag("zipkin.kafka.zk.sessionTimeout", defaultKafkaSessionTimeout, "kafka zk session timeout in ms")
  val kafkaSyncTime = flag("zipkin.kafka.zk.syncTime", defaultKafkaSyncTime, "kafka zk sync time in ms")
  val kafkaAutoOffset = flag("zipkin.kafka.zk.autooffset", defaultKafkaAutoOffset, "kafka zk auto offset [smallest|largest]")

  def newKafkaSpanReceiver[T](
    process: Seq[ThriftSpan] => Future[Unit],
    stats: StatsReceiver = DefaultStatsReceiver.scope("KafkaSpanReceiver"),
    keyDecoder: Decoder[T] = KafkaProcessor.defaultKeyDecoder,
    valueDecoder: KafkaProcessor.KafkaDecoder = new SpanCodec()
  ): SpanReceiver = new SpanReceiver {


    val receiverProps = new Properties() {
      put("group.id", kafkaGroupId())
      put("zookeeper.connect", kafkaZookeeperConnect() )
      put("zookeeper.connection.timeout.ms", kafkaZkConnectionTimeout())
      put("zookeeper.session.timeout.ms", kafkaSessionTimeout())
      put("zookeeper.sync.time.ms", kafkaSyncTime())
      put("auto.offset.reset", kafkaAutoOffset())
<<<<<<< HEAD
      put("auto.commit.interval.ms", "10")
      put("consumer.id", "zipkin-consumerid")
      put("consumer.timeout.ms", "-1")
      put("rebalance.max.retries", "4")
      put("num.consumer.fetchers", "8")
=======
      put("auto.commit.interval.ms", "10000")
>>>>>>> c1efb4f5
    }

    val service = KafkaProcessor(kafkaTopics(), new ConsumerConfig(receiverProps), process, keyDecoder, valueDecoder)

    def close(deadline: Time): Future[Unit] = closeAwaitably {
      Closable.sequence(service).close(deadline)
    }
  }

}<|MERGE_RESOLUTION|>--- conflicted
+++ resolved
@@ -30,14 +30,6 @@
 }
 trait KafkaSpanReceiverFactory { self: App =>
   val defaultKafkaServer = "127.0.0.1:2181"
-<<<<<<< HEAD
-  val defaultKafkaGroupId = "blackbox-collector"
-  val defaultKafkaZkConnectionTimeout = "1000000"
-  val defaultKafkaSessionTimeout = "10000"
-  val defaultKafkaSyncTime = "200"
-  val defaultKafkaAutoOffset = "smallest"
-  val defaultKafkaTopics = Map("blackbox" -> 8)
-=======
   val defaultKafkaGroupId = "zipkin"
   val defaultKafkaConsumerId = "zipkin"
   val defaultKafkaZkConnectionTimeout = "1000000"
@@ -46,7 +38,6 @@
   val defaultKafkaAutoOffset = "smallest"
   val defaultKafkaTopics = Map("zipkin" -> 1)
 
->>>>>>> c1efb4f5
   val kafkaTopics = flag[Map[String, Int]]("zipkin.kafka.topics", defaultKafkaTopics, "kafka topics to collect from")
   val kafkaZookeeperConnect = flag("zipkin.kafka.server", defaultKafkaServer, "kafka zk connect string")
   val kafkaGroupId = flag("zipkin.kafka.groupid", defaultKafkaGroupId, "kafka group id")
@@ -70,15 +61,7 @@
       put("zookeeper.session.timeout.ms", kafkaSessionTimeout())
       put("zookeeper.sync.time.ms", kafkaSyncTime())
       put("auto.offset.reset", kafkaAutoOffset())
-<<<<<<< HEAD
-      put("auto.commit.interval.ms", "10")
-      put("consumer.id", "zipkin-consumerid")
-      put("consumer.timeout.ms", "-1")
-      put("rebalance.max.retries", "4")
-      put("num.consumer.fetchers", "8")
-=======
       put("auto.commit.interval.ms", "10000")
->>>>>>> c1efb4f5
     }
 
     val service = KafkaProcessor(kafkaTopics(), new ConsumerConfig(receiverProps), process, keyDecoder, valueDecoder)
