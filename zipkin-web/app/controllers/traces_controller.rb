# Copyright 2012 Twitter Inc.
#
# Licensed under the Apache License, Version 2.0 (the "License");
# you may not use this file except in compliance with the License.
# You may obtain a copy of the License at
#
#      http://www.apache.org/licenses/LICENSE-2.0
#
# Unless required by applicable law or agreed to in writing, software
# distributed under the License is distributed on an "AS IS" BASIS,
# WITHOUT WARRANTIES OR CONDITIONS OF ANY KIND, either express or implied.
# See the License for the specific language governing permissions and
# limitations under the License.

include ActionView::Helpers::DateHelper

require 'base64'

require 'endpoint'
require 'annotation'
require 'names'
require 'trace_summary'
require 'ztrace'
require 'index'
require 'timeline_annotation'

class TracesController < ApplicationController

  respond_to :html, :json

  before_filter :clock_skew, :banner_msg

  def index
    @end_time = Time.zone.now
    @limit = 100 #TODO const somewhere else? used in query request too
  end

  def show
    @trace_id = params[:id]
  end

  def get_trace
    trace_id = params[:id]

    combos = TraceCombo.get_trace_combos_by_ids([trace_id], @adjusters)

    if (!combos.any?)
      return render_404
    end

    combo = combos[0]
    @span_depths = combo.span_depths
    @timeline = combo.timeline
    @trace_summary = combo.summary
    @trace = combo.trace

    @kv_annotations = {}
    @trace.spans.each do |s|
      if s.binary_annotations && s.binary_annotations.length > 0
        @kv_annotations[s.id.to_s] = s.binary_annotations
      end
    end

    # Convert bytes to Base64 encoded string
    @kv_annotations.each do |k,v|
      v.each do |b|
        b.value = Base64.encode64(b.value) if b.annotation_type == Zipkin::AnnotationType::BYTES
      end
    end

    Trace.record(Trace::BinaryAnnotation.new("spans", @trace.spans.size.to_s, "STRING", Trace.default_endpoint))

    Trace.record(Trace::Annotation.new("get_annotation_rows_start", Trace.default_endpoint))
    @annotation_rows = @timeline.get_annotation_rows
    Trace.record(Trace::Annotation.new("get_annotation_rows_end", Trace.default_endpoint))

    Trace.record(Trace::BinaryAnnotation.new("annotations", @annotation_rows.size.to_s, "STRING", Trace.default_endpoint))


    # add HTML newline tags to annotations for readability
    @annotation_rows.each { |row|
      row[:annotation] = row[:annotation].gsub(/\n/, '<br>')
    }

    start_time = Time.at(@annotation_rows.first[:timestamp] / 1000 / 1000)

    rv = {
      :duration            => @timeline.duration_micro / 1000.0,
      :date                => start_time.strftime('%Y-%m-%d'),
      :time                => start_time.strftime('%H:%M:%S'),
      :time_ago_in_words   => time_ago_in_words(start_time),

      :trace               => @trace_summary,
      :spans               => @trace,
      :annotations         => @annotation_rows,
      :kv_annotations      => @kv_annotations
    }
    respond_to do |format|
      format.json { render :json => rv }
    end
  end

  def hex
    hex_trace_id = params[:id]
    trace_id = hex_trace_id.hex
    redirect_to :action => 'show', :id => trace_id
  end

  def services_json
    # Get all of the service names
    render :json => Names.get_service_names.to_a
  end

  def spans_json
    # Get all of the spans for a service_name
    service_name = params[:service_name] || ""
    render :json => Names.get_span_names(service_name).to_a
  end

<<<<<<< HEAD
  def dependencies
    service_name = params[:service_name] || ""
    dependencies = nil
    ZipkinQuery::Client.with_transport(Rails.configuration.zookeeper) do |client|
      dependencies = client.getDependencies(service_name)
    end
    render :json => dependencies || []
  end

=======
>>>>>>> 7ed569a9
  def top_annotations
    service_name = params[:service_name] || ""
    top_annotations = nil
    ZipkinQuery::Client.with_transport(Rails.configuration.zookeeper) do |client|
      top_annotations = client.getTopAnnotations(service_name)
    end
    render :json => top_annotations || []
  end

  def top_kv_annotations
    service_name = params[:service_name] || ""
    top_annotations = nil
    ZipkinQuery::Client.with_transport(Rails.configuration.zookeeper) do |client|
      top_annotations = client.getTopKeyValueAnnotations(service_name)
    end
    render :json => top_annotations || []
  end

  def query
    begin
      request = QueryRequest.new(params)
      trace_ids = get_trace_ids(request)
      if trace_ids.any?
        # Adjust the time skew, to make sure we don't show any incorrect timings in the results
        @summaries = TraceSummary.get_trace_summaries_by_ids(trace_ids, @adjusters)
        # TODO this is due to us getting some traces that are multiple traces in one, causing GIGANTIC duration times
        @summaries = @summaries.select { |s| s.duration_ms < 60000 }
        max_summary = @summaries.max { |a,b| a.duration_ms <=> b.duration_ms }
        @max_time = max_summary.duration_ms
        @summaries.sort! {|x,y| y.duration_micro <=> x.duration_micro }
      else
        @summaries = []
      end

      # Set the url
      @summaries.each do |s|
        s.set_url(trace_path(s.trace_id))
      end

      render :json => @summaries
    rescue => e
      @error = e.message
      render :json => @error
    end

  end

  # Is this trace 'pinned'? Meaning: do we want to store it for longer than the usual ttl.
  def is_pinned_json
    begin
      trace_id = params[:trace_id]
      if (trace_id.nil?)
        return render_404
      end

      render :json => { :pinned => ZTrace.get_ttl(trace_id.to_i) == Rails.configuration.pinned_ttl_sec }
    rescue => e
      render :json => { :error => e.message }
    end
  end

  # pin or unpin the trace
  def pin_json
    begin
      trace_id = params[:trace_id]
      if (trace_id.nil?)
        return render_404
      end

      pinned = params[:pinned]

      if (pinned == "true")
        ZTrace.set_ttl(trace_id, Rails.configuration.pinned_ttl_sec)
        render :json => { :pinned => true }
      else
        ZTrace.set_ttl(trace_id, ZTrace.get_default_ttl_sec)
        render :json => { :pinned => false }
      end
    rescue => e
      render :json => { :error => e.message }
    end
  end

  private

  def clock_skew
    @adjust_clock_skew = params[:adjust_clock_skew] == "false" ? false : true
    @adjusters = @adjust_clock_skew ? [Zipkin::Adjust::TIME_SKEW] : []
    @url_params = @adjust_clock_skew ? "" : "?adjust_clock_skew=false"
  end

  def banner_msg
    flash[:message] = Rails.configuration.banner_msg if Rails.configuration.banner_msg
  end

  def render_404
    respond_to do |format|
      format.html { render :file => "#{Rails.root}/public/404.html", :status => :not_found }
      format.any  { head :not_found }
    end
  end

  # get the trace ids by whatever field we have received from the user
  # for example service name, span name, time annotation or key value annotation
  def get_trace_ids(request)
    if (request.span_name)
      Index.get_trace_ids_by_span_name(request.service_name, request.span_name, request.end_time, request.limit, :order => request.order)
    elsif !request.time_annotation.blank?
      Index.get_trace_ids_by_annotation(request.service_name, request.time_annotation, nil, request.end_time, request.limit, :order => request.order)
    elsif !request.annotation_key.blank? && !request.annotation_value.blank?
      Index.get_trace_ids_by_annotation(request.service_name, request.annotation_key, request.annotation_value, request.end_time, request.limit, :order => request.order)
    else
      Index.get_trace_ids_by_service_name(request.service_name, request.end_time, request.limit, :order => request.order)
    end
  end

  def get_date(date, time)
    # Parse a date (%m-%d-%Y) and a time (%H:%M:%S) into a time object

    month, day, year = date.split("-")
    hour, minute, second = time.split(":")

    Time.utc(year, month, day, hour, minute, second)
  end

end<|MERGE_RESOLUTION|>--- conflicted
+++ resolved
@@ -115,9 +115,8 @@
     # Get all of the spans for a service_name
     service_name = params[:service_name] || ""
     render :json => Names.get_span_names(service_name).to_a
-  end
-
-<<<<<<< HEAD
+  end                                                                         g
+
   def dependencies
     service_name = params[:service_name] || ""
     dependencies = nil
@@ -127,8 +126,6 @@
     render :json => dependencies || []
   end
 
-=======
->>>>>>> 7ed569a9
   def top_annotations
     service_name = params[:service_name] || ""
     top_annotations = nil
