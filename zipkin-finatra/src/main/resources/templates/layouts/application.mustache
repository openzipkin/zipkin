--- conflicted
+++ resolved
@@ -9,35 +9,6 @@
       <script type="text/javascript" src="{{.}}"></script>
       {{/javascripts}}
 
-<<<<<<< HEAD
-      <script type="text/javascript" src="/public/js/bootstrap.js"></script>
-      <script type="text/javascript" src="/public/js/datepicker.js"></script>
-      <script type="text/javascript" src="/public/js/d3-2.9.1.js"></script>
-      <script type="text/javascript" src="/public/js/hogan-2.0.0.js"></script>
-
-      <script type="text/javascript" src="/public/js/zipkin.js"></script>
-      <script type="text/javascript" src="/public/js/zipkin-node.js"></script>
-      <script type="text/javascript" src="/public/js/zipkin-span.js"></script>
-      <script type="text/javascript" src="/public/js/zipkin-tree.js"></script>
-
-      <script type="text/javascript" src="/public/js/zipkin-annotation.js"></script>
-      <script type="text/javascript" src="/public/js/zipkin-config.js"></script>
-      <script type="text/javascript" src="/public/js/zipkin-filter-span.js"></script>
-      <script type="text/javascript" src="/public/js/zipkin-kv-annotation.js"></script>
-      <script type="text/javascript" src="/public/js/zipkin-lazy-tree.js"></script>
-      <script type="text/javascript" src="/public/js/zipkin-onebox.js"></script>
-      <script type="text/javascript" src="/public/js/zipkin-trace-dependency.js"></script>
-      <script type="text/javascript" src="/public/js/zipkin-trace-summary.js"></script>
-
-      <script type="text/javascript" src="/public/js/zipkin-global-dependency.js"></script>
-
-      <script type="text/javascript" src="/public/js/application.js"></script>
-      <script type="text/javascript" src="/public/js/application-index.js"></script>
-      <script type="text/javascript" src="/public/js/application-show.js"></script>
-      <script type="text/javascript" src="/public/js/application-static.js"></script>
-      <script type="text/javascript" src="/public/js/application-aggregates.js"></script>
-=======
->>>>>>> 0d8ec15d
       <script>
         var root_url="{{rootUrl}}";
       </script>
