--- conflicted
+++ resolved
@@ -13,9 +13,5 @@
 create column family AnnotationsIndex with comparator = LongType;
 create column family DurationIndex with comparator = LongType;
 
-<<<<<<< HEAD
 create column family TopAnnotations with comparator = LongType;
-create column family Dependencies with comparator = LongType;
-=======
-create column family TopAnnotations with comparator = LongType;
->>>>>>> 7ed569a9
+create column family Dependencies with comparator = LongType;