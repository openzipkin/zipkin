--- conflicted
+++ resolved
@@ -16,27 +16,13 @@
  */
 package com.twitter.zipkin.collector
 
-<<<<<<< HEAD
-import com.twitter.logging.Logger
 import com.twitter.ostrich.admin.BackgroundProcess
-import com.twitter.scrooge.BinaryThriftStructSerializer
-import com.twitter.zipkin.gen
-=======
-import com.twitter.ostrich.admin.BackgroundProcess
->>>>>>> 7ed569a9
 import com.twitter.zipkin.collector.processor.Processor
 import java.util.concurrent.{TimeUnit, BlockingQueue}
 
 class WriteQueueWorker[T](queue: BlockingQueue[T],
-                       processor: Processor[T]) extends BackgroundProcess("WriteQueueWorker", false) {
+                          processor: Processor[T]) extends BackgroundProcess("WriteQueueWorker", false) {
 
-<<<<<<< HEAD
-  private val log = Logger.get
-
-  val deserializer = new BinaryThriftStructSerializer[gen.Span] { def codec = gen.Span }
-
-=======
->>>>>>> 7ed569a9
   def runLoop() {
     val item = queue.poll(500, TimeUnit.MILLISECONDS)
     if (item != null) {
