/*
 * Copyright 2012 Twitter Inc.
 * 
 * Licensed under the Apache License, Version 2.0 (the "License");
 * you may not use this file except in compliance with the License.
 * You may obtain a copy of the License at
 *
 *      http://www.apache.org/licenses/LICENSE-2.0
 *
 *  Unless required by applicable law or agreed to in writing, software
 *  distributed under the License is distributed on an "AS IS" BASIS,
 *  WITHOUT WARRANTIES OR CONDITIONS OF ANY KIND, either express or implied.
 *  See the License for the specific language governing permissions and
 *  limitations under the License.
 *
 */
package com.twitter.zipkin.query

import com.twitter.conversions.time._
import com.twitter.finagle.stats.{StatsReceiver, NullStatsReceiver}
import com.twitter.finagle.tracing.{Trace => FTrace}
import com.twitter.logging.Logger
import com.twitter.ostrich.admin.Service
import com.twitter.util.Future
import com.twitter.zipkin.adapter.ThriftQueryAdapter
import com.twitter.zipkin.gen
import com.twitter.zipkin.query.adjusters.Adjuster
import com.twitter.zipkin.storage._
import java.nio.ByteBuffer
import java.util.concurrent.atomic.AtomicBoolean
import org.apache.thrift.TException
import scala.collection.Set

/**
 * Able to respond to users queries regarding the traces. Usually does so
 * by lookup the information in the index and then fetch the required trace data
 * from the storage.
 */
class QueryService(storage: Storage, index: Index, aggregates: Aggregates, adjusterMap: Map[gen.Adjust, Adjuster],
                   statsReceiver: StatsReceiver = NullStatsReceiver) extends gen.ZipkinQuery.FutureIface with Service {
  private val log = Logger.get
  private val running = new AtomicBoolean(false)

  private val stats = statsReceiver.scope("QueryService")
  private val methodStats = stats.scope("methods")
  private val errorStats = stats.scope("errors")
  private val timingStats = stats.scope("timing")

  // how to sort the trace summaries
  private val OrderByDurationDesc = {
    (a: TraceIdDuration, b: TraceIdDuration) => a.duration > b.duration
  }
  private val OrderByDurationAsc = {
    (a: TraceIdDuration, b: TraceIdDuration) => a.duration < b.duration
  }
  private val OrderByTimestampDesc = {
    (a: TraceIdDuration, b: TraceIdDuration) => a.startTimestamp > b.startTimestamp
  }
  private val OrderByTimestampAsc = {
    (a: TraceIdDuration, b: TraceIdDuration) => a.startTimestamp < b.startTimestamp
  }

  // this is how many trace durations we fetch in one request
  // TODO config
  var traceDurationFetchBatchSize = 500

  def start() {
    running.set(true)
  }

  def shutdown() {
    running.set(false)
    storage.close
  }

<<<<<<< HEAD
  def getTraceIds(queryRequest: gen.QueryRequest): Future[gen.QueryResponse] = {
    val method = "getTraceIds"
=======
  private def constructQueryResponse(indexedIds: Seq[IndexedTraceId], limit: Int, order: gen.Order, defaultEndTs: Long = -1): Future[gen.QueryResponse] = {
    val ids = indexedIds.map { _.traceId }
    val ts = indexedIds.map { _.timestamp }

    sortTraceIds(Future(ids), limit, order).map { sortedIds =>
      val (min, max) = sortedIds match {
        case Nil => (-1L, defaultEndTs)
        case _   => (ts.min, ts.max)
      }
      gen.QueryResponse(sortedIds, min, max)
    }
  }

  def getTraceIds(queryRequest: gen.QueryRequest): Future[gen.QueryResponse] = {
    val method = "getTraceIds"
    log.debug("%s: %s".format(method, queryRequest.toString))
>>>>>>> 15c191d4
    call(method) {
      val serviceName = queryRequest.`serviceName`
      val spanName = queryRequest.`spanName`
      val endTs = queryRequest.`endTs`
      val limit = queryRequest.`limit`
<<<<<<< HEAD
      index.getTraceIdsByName(serviceName, spanName, endTs, limit)

=======
      val order = queryRequest.`order`

      val sliceQueries = Seq(
        spanName.map { name =>
          Seq(SpanSliceQuery(serviceName, name, endTs, 1))
        },
        queryRequest.`annotations`.map {
          _.map { a =>
            AnnotationSliceQuery(serviceName, a, None, endTs, 1)
          }
        },
        queryRequest.`binaryAnnotations`.map {
          _.map { b =>
            AnnotationSliceQuery(serviceName, b.`key`, Some(b.`value`), endTs, 1)
          }
        }
      ).collect {
        case Some(q: Seq[SliceQuery]) => q
      }.flatten

      log.debug(sliceQueries.toString())

      sliceQueries match {
        case Nil => {
          /* No queries: get service level traces */
          index.getTraceIdsByName(serviceName, None, endTs, limit).map {
            constructQueryResponse(_, limit, order)
          }.flatten
        }
        case head :: Nil => {
          /* One query: just run it */
          head.execute(index).map {
            constructQueryResponse(_, limit, order)
          }.flatten
        }
        case queries => {
          /* Multiple: Fetch a single column from each to reconcile non-overlapping portions
             then fetch the entire slice */
          Future.collect {
            queries.map {
              _.execute(index)
            }
          }.map {
            _.flatten.map {
              _.timestamp
            }.min
          }.map { alignedTimestamp =>
            /* Pad the aligned timestamp by a minute */
            val ts = padTimestamp(alignedTimestamp)

            Future.collect {
              queries.map {
                case s: SpanSliceQuery => s.copy(endTs = ts, limit = limit).execute(index)
                case a: AnnotationSliceQuery => a.copy(endTs = ts, limit = limit).execute(index)
              }
            }.map { ids =>
              traceIdsIntersect(ids) match {
                case Nil => {
                  val endTimestamp = ids.map {
                    _.map { _.timestamp }.min
                  }.max
                  constructQueryResponse(Nil, limit, order, endTimestamp)
                }
                case seq => {
                  constructQueryResponse(seq, limit, order)
                }
              }

            }
          }.flatten.flatten
        }
      }
    }
  }

  private[query] def padTimestamp(timestamp: Long): Long = timestamp + Constants.TraceTimestampPadding.inMicroseconds

  private[query] def traceIdsIntersect(idSeqs: Seq[Seq[IndexedTraceId]]): Seq[IndexedTraceId] = {
    /* Find the trace IDs present in all the Seqs */
    val idMaps = idSeqs.map {
      _.groupBy {
        _.traceId
      }
    }
    val traceIds = idMaps.map {
      _.keys.toSeq
    }
    val commonTraceIds = traceIds.tail.fold(traceIds(0)) { _.intersect(_) }

    /*
     * Find the timestamps associated with each trace ID and construct a new IndexedTraceId
     * that has the trace ID's maximum timestamp (ending) as the timestamp
     */
    commonTraceIds.map { id =>
      val maxTime = idMaps.map { m =>
        m(id).map { _.timestamp }
      }.flatten.max
      IndexedTraceId(id, maxTime)
>>>>>>> 15c191d4
    }
  }

  def getTraceIdsBySpanName(serviceName: String, spanName: String, endTs: Long,
                        limit: Int, order: gen.Order): Future[Seq[Long]] = {
    val method = "getTraceIdsBySpanName"
    log.debug("%s. serviceName: %s spanName: %s endTs: %s limit: %s order: %s".format(method, serviceName, spanName,
      endTs, limit, order))
    call(method) {
      if (serviceName == null || "".equals(serviceName)) {
        errorStats.counter("%s_no_service".format(method)).incr()
        return Future.exception(gen.QueryException("No service name provided"))
      }

      // do we have a valid span name to query indexes by?
      val span = convertToOption(spanName)

      FTrace.recordBinary("serviceName", serviceName)
      FTrace.recordBinary("spanName", spanName)
      FTrace.recordBinary("endTs", endTs)
      FTrace.recordBinary("limit", limit)
      FTrace.recordBinary("order", order)

      val traceIds = index.getTraceIdsByName(serviceName, span, endTs, limit).map {
        _.map { _.traceId }
      }
      sortTraceIds(traceIds, limit, order)
    }
  }

  def getTraceIdsByServiceName(serviceName: String, endTs: Long,
                               limit: Int, order: gen.Order): Future[Seq[Long]] = {
    val method = "getTraceIdsByServiceName"
    log.debug("%s. serviceName: %s endTs: %s limit: %s order: %s".format(method, serviceName, endTs, limit, order))
    call(method) {
      if (serviceName == null || "".equals(serviceName)) {
        errorStats.counter("%s_no_service".format(method)).incr()
        return Future.exception(gen.QueryException("No service name provided"))
      }

      FTrace.recordBinary("serviceName", serviceName)
      FTrace.recordBinary("endTs", endTs)
      FTrace.recordBinary("limit", limit)
      FTrace.recordBinary("order", order)

      val traceIds = index.getTraceIdsByName(serviceName, None, endTs, limit).map {
        _.map { _.traceId }
      }
      sortTraceIds(traceIds, limit, order)
    }
  }


  def getTraceIdsByAnnotation(serviceName: String, annotation: String, value: ByteBuffer, endTs: Long,
                              limit: Int, order: gen.Order): Future[Seq[Long]] = {
    val method = "getTraceIdsByAnnotation"
    log.debug("%s. serviceName: %s annotation: %s value: %s endTs: %s limit: %s order: %s".format(method, serviceName,
      annotation, value, endTs, limit, order))
    call(method) {
      if (annotation == null || "".equals(annotation)) {
        errorStats.counter("%s_no_annotation".format(method)).incr()
        return Future.exception(gen.QueryException("No annotation provided"))
      }

      // do we have a valid annotation value to query indexes by?
      val valueOption = convertToOption(value)

      FTrace.recordBinary("serviceName", serviceName)
      FTrace.recordBinary("annotation", annotation)
      FTrace.recordBinary("endTs", endTs)
      FTrace.recordBinary("limit", limit)
      FTrace.recordBinary("order", order)

      val traceIds = index.getTraceIdsByAnnotation(serviceName, annotation, valueOption, endTs, limit).map {
        _.map { _.traceId }
      }
      sortTraceIds(traceIds, limit, order)
    }
  }

  def tracesExist(traceIds: Seq[Long]): Future[Set[Long]] = {
    log.debug("tracesExist. " + traceIds)
    call("tracesExist") {
      FTrace.recordBinary("numIds", traceIds.length)

      storage.tracesExist(traceIds)
    }
  }

  def getTracesByIds(traceIds: Seq[Long], adjust: Seq[gen.Adjust]): Future[Seq[gen.Trace]] = {
    log.debug("getTracesByIds. " + traceIds + " adjust " + adjust)
    call("getTracesByIds") {
      val adjusters = getAdjusters(adjust)
      FTrace.recordBinary("numIds", traceIds.length)

      storage.getSpansByTraceIds(traceIds).map { traces =>
        traces.map { spans =>
          val trace = Trace(spans)
          ThriftQueryAdapter(adjusters.foldLeft(trace)((t, adjuster) => adjuster.adjust(t)))
        }
      }
    }
  }

  def getTraceTimelinesByIds(traceIds: Seq[Long],
                             adjust: Seq[gen.Adjust]): Future[Seq[gen.TraceTimeline]] = {
    log.debug("getTraceTimelinesByIds. " + traceIds + " adjust " + adjust)
    call("getTraceTimelinesByIds") {
      val adjusters = getAdjusters(adjust)
      FTrace.recordBinary("numIds", traceIds.length)

      storage.getSpansByTraceIds(traceIds).map { traces =>
        traces.flatMap { spans =>
          val trace = Trace(spans)
          TraceTimeline(adjusters.foldLeft(trace)((t, adjuster) => adjuster.adjust(t))).map(ThriftQueryAdapter(_))
        }
      }
    }
  }

  def getTraceSummariesByIds(traceIds: Seq[Long],
                             adjust: Seq[gen.Adjust]): Future[Seq[gen.TraceSummary]] = {
    log.debug("getTraceSummariesByIds. traceIds: " + traceIds + " adjust " + adjust)
    call("getTraceSummariesByIds") {
      val adjusters = getAdjusters(adjust)
      FTrace.recordBinary("numIds", traceIds.length)

      storage.getSpansByTraceIds(traceIds.toList).map { traces =>
        traces.flatMap { spans =>
          val trace = Trace(spans)
          TraceSummary(adjusters.foldLeft(trace)((t, adjuster) => adjuster.adjust(t))).map(ThriftQueryAdapter(_))
        }
      }
    }
  }

  def getTraceCombosByIds(traceIds: Seq[Long], adjust: Seq[gen.Adjust]): Future[Seq[gen.TraceCombo]] = {
    log.debug("getTraceComboByIds. traceIds: " + traceIds + " adjust " + adjust)
    call("getTraceComboByIds") {
      val adjusters = getAdjusters(adjust)
      FTrace.recordBinary("numIds", traceIds.length)

      storage.getSpansByTraceIds(traceIds).map { traces =>
        traces.map { spans =>
          val trace = Trace(spans)
          ThriftQueryAdapter(TraceCombo(adjusters.foldLeft(trace)((t, adjuster) => adjuster.adjust(t))))
        }
      }
    }
  }

  def getDataTimeToLive: Future[Int] = {
    log.debug("getDataTimeToLive")
    call("getDataTimeToLive") {
      Future(storage.getDataTimeToLive)
    }
  }

  def getServiceNames: Future[Set[String]] = {
    log.debug("getServiceNames")
    call("getServiceNames") {
      index.getServiceNames
    }
  }

  def getSpanNames(service: String): Future[Set[String]] = {
    log.debug("getSpanNames")
    call("getSpanNames") {
      index.getSpanNames(service)
    }
  }

  def setTraceTimeToLive(traceId: Long, ttlSeconds: Int): Future[Unit] = {
    log.debug("setTimeToLive: " + traceId + " " + ttlSeconds)
    call("setTraceTimeToLive") {
      storage.setTimeToLive(traceId, ttlSeconds.seconds)
    }
  }

  def getTraceTimeToLive(traceId: Long): Future[Int] = {
    log.debug("getTimeToLive: " + traceId)
    call("getTraceTimeToLive") {
      storage.getTimeToLive(traceId).map(_.inSeconds)
    }
  }

  def getDependencies(serviceName: String): Future[Seq[String]] = {
    log.debug("getDependencies: " + serviceName)
    call("getDependencies") {
      aggregates.getDependencies(serviceName)
    }
  }

  def getTopAnnotations(serviceName: String): Future[Seq[String]] = {
    log.debug("getTopAnnotations: " + serviceName)
    call("getTopAnnotations") {
      aggregates.getTopAnnotations(serviceName)
    }
  }

  def getTopKeyValueAnnotations(serviceName: String): Future[Seq[String]] = {
    log.debug("getTopKeyValueAnnotations: " + serviceName)
    call("getTopKeyValueAnnotations") {
      aggregates.getTopKeyValueAnnotations(serviceName)
    }
  }

  private def checkIfRunning() = {
    if (!running.get) {
      log.warning("Server not running, throwing exception")
      throw new TException("Server not running")
    }
  }

  private[this] def call[T](name: String)(f: => Future[T]): Future[T] = {
    checkIfRunning()
    methodStats.counter(name).incr()

    timingStats.timeFuture(name) {
      f rescue {
        case e: Exception => {
          log.error(e, "%s failed".format(name))
          errorStats.counter(name).incr()
          Future.exception(gen.QueryException(e.toString))
        }
      }
    }
  }

  /**
   * Convert incoming Thrift order by enum into sort function.
   */
  private def getOrderBy(order: gen.Order) = {
    order match {
      case gen.Order.DurationDesc => OrderByDurationDesc
      case gen.Order.DurationAsc => OrderByDurationAsc
      case gen.Order.TimestampDesc => OrderByTimestampDesc
      case gen.Order.TimestampAsc => OrderByTimestampAsc
    }
  }

  private def getAdjusters(adjusters: Seq[gen.Adjust]): Seq[Adjuster] = {
    adjusters.flatMap { adjusterMap.get(_) }
  }

  /**
   * Do we have a valid object to query indexes by?
   */
  private def convertToOption[O](param: O): Option[O] = {
    param match {
      case null => None
      case "" => None
      case s => Some(s)
    }
  }

  /**
   * Given a sequence of traceIds get their durations
   */
  private def getTraceIdDurations(
    traceIds: Future[Seq[Long]]
  ): Future[Seq[TraceIdDuration]] = {
    traceIds.map { t =>
      Future.collect {
        t.grouped(traceDurationFetchBatchSize)
        .toSeq
        .map {index.getTracesDuration(_)}
      }
    }.flatten.map {_.flatten}
  }

  private def sortTraceIds(
    traceIds: Future[Seq[Long]],
    limit: Int,
    order: gen.Order
  ): Future[Seq[Long]] = {

    // No sorting wanted
    if (order == gen.Order.None) {
      traceIds
    } else {
      val durations = getTraceIdDurations(traceIds)
      durations map { d =>
        d.sortWith(getOrderBy(order)).slice(0, limit).map(_.traceId)
      }
    }
  }
}<|MERGE_RESOLUTION|>--- conflicted
+++ resolved
@@ -73,10 +73,6 @@
     storage.close
   }
 
-<<<<<<< HEAD
-  def getTraceIds(queryRequest: gen.QueryRequest): Future[gen.QueryResponse] = {
-    val method = "getTraceIds"
-=======
   private def constructQueryResponse(indexedIds: Seq[IndexedTraceId], limit: Int, order: gen.Order, defaultEndTs: Long = -1): Future[gen.QueryResponse] = {
     val ids = indexedIds.map { _.traceId }
     val ts = indexedIds.map { _.timestamp }
@@ -93,16 +89,11 @@
   def getTraceIds(queryRequest: gen.QueryRequest): Future[gen.QueryResponse] = {
     val method = "getTraceIds"
     log.debug("%s: %s".format(method, queryRequest.toString))
->>>>>>> 15c191d4
     call(method) {
       val serviceName = queryRequest.`serviceName`
       val spanName = queryRequest.`spanName`
       val endTs = queryRequest.`endTs`
       val limit = queryRequest.`limit`
-<<<<<<< HEAD
-      index.getTraceIdsByName(serviceName, spanName, endTs, limit)
-
-=======
       val order = queryRequest.`order`
 
       val sliceQueries = Seq(
@@ -201,7 +192,6 @@
         m(id).map { _.timestamp }
       }.flatten.max
       IndexedTraceId(id, maxTime)
->>>>>>> 15c191d4
     }
   }
 
