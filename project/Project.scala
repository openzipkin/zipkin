import sbt._
import com.twitter.sbt._
import sbt.Keys._
import sbtassembly.Plugin._
import AssemblyKeys._
import java.io.File

object Zipkin extends Build {

  val CASSIE_VERSION  = "0.23.0"
  val FINAGLE_VERSION = "5.3.5"
  val OSTRICH_VERSION = "8.2.3"
  val UTIL_VERSION    = "5.3.6"

  val proxyRepo = Option(System.getenv("SBT_PROXY_REPO"))
  val travisCi = Option(System.getenv("SBT_TRAVIS_CI")) // for adding travis ci maven repos before others

  lazy val testDependencies = Seq(
    "org.scala-tools.testing" % "specs_2.9.1"  % "1.6.9" % "test",
    "org.jmock"               % "jmock"        % "2.4.0" % "test",
    "org.hamcrest"            % "hamcrest-all" % "1.1"   % "test",
    "cglib"                   % "cglib"        % "2.2.2" % "test",
    "asm"                     % "asm"          % "1.5.3" % "test",
    "org.objenesis"           % "objenesis"    % "1.1"   % "test"
  )

  lazy val zipkin =
    Project(
      id = "zipkin",
      base = file(".")
    ) aggregate(hadoop, hadoopjobrunner, test, thrift, server, common, scrooge, scribe, web)
  

  lazy val hadoop = Project(
    id = "zipkin-hadoop",
    base = file("zipkin-hadoop"),
    settings = Project.defaultSettings ++
      StandardProject.newSettings ++
      assemblySettings ++
      TravisCiRepos.newSettings).settings(

      name := "zipkin-hadoop",
      version := "0.3.0-SNAPSHOT",
      parallelExecution in Test := false,
      libraryDependencies ++= Seq(
        "com.twitter" % "scalding_2.9.1"       % "0.5.3",
        /*
          FIXME ElephantBird 3.0.0 picks up libthrift 0.7.0, which is currently
          incompatible with sbt-thrift so made these intransitive
        */
        "com.twitter.elephantbird" % "elephant-bird-cascading2"       % "3.0.0" intransitive(),
        "com.twitter.elephantbird" % "elephant-bird-core"       % "3.0.0" intransitive(),
        "org.slf4j" % "slf4j-log4j12"          % "1.6.4" % "runtime",
        "com.google.protobuf" % "protobuf-java" % "2.3.0",
        "org.apache.thrift" % "libthrift" % "0.5.0",
        "cascading" % "cascading-hadoop" % "2.0.0-wip-288",
        /* Test dependencies */
        "org.scala-tools.testing" % "specs_2.9.1" % "1.6.9" % "test"
      ),
      resolvers ++= (proxyRepo match {
        case None => Seq(
          "elephant-bird repo" at "http://oss.sonatype.org/content/repositories/comtwitter-286",
          "Concurrent Maven Repo" at "http://conjars.org/repo")
        case Some(pr) => Seq() // if proxy is set we assume that it has the artifacts we would get from the above repo
      }),

      mainClass in assembly := Some("com.twitter.scalding.Tool"),

      ivyXML := // slim down the jar
        <dependencies>
            <exclude module="jms"/>
            <exclude module="jmxri"/>
            <exclude module="jmxtools"/>
            <exclude org="com.sun.jdmk"/>
            <exclude org="com.sun.jmx"/>
            <exclude org="javax.jms"/>
            <exclude org="org.mortbay.jetty"/>
        </dependencies>,
      mergeStrategy in assembly := {
        case inf if inf.startsWith("META-INF/") || inf.startsWith("project.clj") => MergeStrategy.discard
        case _ => MergeStrategy.deduplicate
      }
    ).dependsOn(thrift)

  lazy val hadoopjobrunner = Project(
  id = "zipkin-hadoop-job-runner",
  base = file("zipkin-hadoop-job-runner"),
  settings = Project.defaultSettings ++
    StandardProject.newSettings ++
    assemblySettings ++
    TravisCiRepos.newSettings).settings(

    name := "zipkin-hadoop-job-runner",
    version := "0.3.0-SNAPSHOT",
    parallelExecution in Test := false,
    libraryDependencies ++= Seq(
      "org.slf4j" % "slf4j-log4j12"          % "1.6.4" % "runtime",
      "javax.mail" % "mail" % "1.4.3",
      "com.github.spullara.mustache.java" % "compiler" % "0.8.2",
      "com.twitter" % "util-core" % UTIL_VERSION,
      "com.twitter" % "util-logging" % UTIL_VERSION,
      /* Test dependencies */
      "org.scala-tools.testing" % "specs_2.9.1" % "1.6.9" % "test"
    ),

    mergeStrategy in assembly := {
      case inf if inf.startsWith("META-INF/") || inf.startsWith("project.clj") => MergeStrategy.discard
      case _ => MergeStrategy.deduplicate
    }
  ).dependsOn(thrift)


  lazy val test   = Project(
    id = "zipkin-test",
    base = file("zipkin-test"),
    settings = Project.defaultSettings ++
      StandardProject.newSettings ++
      SubversionPublisher.newSettings ++
      CompileThrift.newSettings ++
      TravisCiRepos.newSettings).settings(
    name := "zipkin-test",
    version := "0.3.0-SNAPSHOT",
    libraryDependencies ++= testDependencies
  ) dependsOn(server, scribe)

  lazy val thrift =
    Project(
      id = "zipkin-thrift",
      base = file("zipkin-thrift"),
      settings = Project.defaultSettings ++ 
        StandardProject.newSettings ++
        SubversionPublisher.newSettings ++
        CompileThrift.newSettings ++
        TravisCiRepos.newSettings).settings(
      name := "zipkin-thrift",
      version := "0.3.0-SNAPSHOT",
      libraryDependencies ++= Seq(
        "org.apache.thrift" % "libthrift" % "0.5.0",
        "org.slf4j" % "slf4j-api" % "1.5.8"
      ),
      sources in (Compile, doc) ~= (_ filter (_.getName contains "src_managed"))
    )

  lazy val common =
    Project(
      id = "zipkin-common",
      base = file("zipkin-common"),
      settings = Project.defaultSettings ++
        StandardProject.newSettings ++
        SubversionPublisher.newSettings ++
        TravisCiRepos.newSettings).settings(
      version := "0.3.0-SNAPSHOT",
      libraryDependencies ++= Seq(
        "com.twitter" % "finagle-ostrich4"  % FINAGLE_VERSION,
        "com.twitter" % "finagle-thrift"    % FINAGLE_VERSION,
        "com.twitter" % "finagle-zipkin"    % FINAGLE_VERSION,
        "com.twitter" % "ostrich"           % OSTRICH_VERSION,
        "com.twitter" % "util-core"         % UTIL_VERSION,

        "com.twitter.common.zookeeper" % "client"    % "0.0.6"
      ) ++ testDependencies
    )

  lazy val scrooge =
    Project(
      id = "zipkin-scrooge",
      base = file("zipkin-scrooge"),
      settings = Project.defaultSettings ++
        StandardProject.newSettings ++
        SubversionPublisher.newSettings ++
        CompileThriftScrooge.newSettings ++
        TravisCiRepos.newSettings
    ).settings(
      version := "0.3.0-SNAPSHOT",
      libraryDependencies ++= Seq(
        "com.twitter" % "finagle-ostrich4"  % FINAGLE_VERSION,
        "com.twitter" % "finagle-thrift"    % FINAGLE_VERSION,
        "com.twitter" % "finagle-zipkin"    % FINAGLE_VERSION,
        "com.twitter" % "ostrich"           % OSTRICH_VERSION,
        "com.twitter" % "util-core"         % UTIL_VERSION,

        /*
          FIXME Scrooge 3.0.0 picks up libthrift 0.8.0, which is currently
          incompatible with cassie 0.21.5 so made these intransitive
        */
        "com.twitter" % "scrooge"               % "3.0.1" intransitive(),
        "com.twitter" % "scrooge-runtime_2.9.2" % "3.0.1" intransitive()
      ) ++ testDependencies,

      CompileThriftScrooge.scroogeVersion := "3.0.1"

    ).dependsOn(common)

<<<<<<< HEAD
  lazy val collectorCore = Project(
    id = "zipkin-collector-core",
    base = file("zipkin-collector-core"),
=======
  lazy val cassandra = Project(
    id = "zipkin-cassandra",
    base = file("zipkin-cassandra"),
>>>>>>> 30a2d32b
    settings = Project.defaultSettings ++
      StandardProject.newSettings ++
      SubversionPublisher.newSettings ++
      TravisCiRepos.newSettings
  ).settings(
    version := "0.3.0-SNAPSHOT",
<<<<<<< HEAD

    libraryDependencies ++= Seq(
      "com.twitter" % "cassie-core"       % CASSIE_VERSION intransitive(),
      "com.twitter" % "cassie-serversets" % CASSIE_VERSION intransitive(),
      "com.twitter" % "finagle-ostrich4"  % FINAGLE_VERSION,
      "com.twitter" % "finagle-serversets"% FINAGLE_VERSION,
      "com.twitter" % "finagle-thrift"    % FINAGLE_VERSION,
      "com.twitter" % "finagle-zipkin"    % FINAGLE_VERSION,
      "com.twitter" % "ostrich"           % OSTRICH_VERSION,
      "com.twitter" % "util-core"         % UTIL_VERSION,
      "com.twitter" % "util-zk"           % UTIL_VERSION,
      "com.twitter" % "util-zk-common"    % UTIL_VERSION,

      "com.twitter.common.zookeeper" % "candidate" % "0.0.9",
      "com.twitter.common.zookeeper" % "group"     % "0.0.9",

      "commons-codec" % "commons-codec" % "1.5",
      "org.iq80.snappy" % "snappy" % "0.1"
    ) ++ testDependencies
  ).dependsOn(common, scrooge, server)
=======
    libraryDependencies ++= Seq(
      "com.twitter"     % "cassie-core"       % CASSIE_VERSION intransitive(),
      "com.twitter"     % "cassie-serversets" % CASSIE_VERSION intransitive(),
      "com.twitter"     % "util-logging"      % UTIL_VERSION,
      "org.iq80.snappy" % "snappy"            % "0.1"
    ) ++ testDependencies
  ).dependsOn(scrooge)
>>>>>>> 30a2d32b

  lazy val server =
    Project(
      id = "zipkin-server",
      base = file("zipkin-server"),
      settings = Project.defaultSettings ++
        StandardProject.newSettings ++
        SubversionPublisher.newSettings ++
        TravisCiRepos.newSettings
    ).settings(
      version := "0.3.0-SNAPSHOT",

      libraryDependencies ++= Seq(
        "com.twitter" % "finagle-ostrich4"  % FINAGLE_VERSION,
        "com.twitter" % "finagle-serversets"% FINAGLE_VERSION,
        "com.twitter" % "finagle-thrift"    % FINAGLE_VERSION,
        "com.twitter" % "finagle-zipkin"    % FINAGLE_VERSION,
        "com.twitter" % "ostrich"           % OSTRICH_VERSION,
        "com.twitter" % "util-core"         % UTIL_VERSION,
        "com.twitter" % "util-zk"           % UTIL_VERSION,
        "com.twitter" % "util-zk-common"    % UTIL_VERSION,

        "com.twitter.common.zookeeper" % "candidate" % "0.0.9",
        "com.twitter.common.zookeeper" % "group"     % "0.0.9"
      ) ++ testDependencies,

      PackageDist.packageDistZipName := "zipkin-server.zip",
      BuildProperties.buildPropertiesPackage := "com.twitter.zipkin",

      /* Add configs to resource path for ConfigSpec */
      unmanagedResourceDirectories in Test <<= baseDirectory {
        base =>
          (base / "config" +++ base / "src" / "test" / "resources").get
      }
    ).dependsOn(common, scrooge, cassandra)

  lazy val scribe =
    Project(
      id = "zipkin-scribe",
      base = file("zipkin-scribe"),
      settings = Project.defaultSettings ++
        StandardProject.newSettings ++
        SubversionPublisher.newSettings ++
        TravisCiRepos.newSettings
    ).settings(
      version := "0.3.0-SNAPSHOT",
      libraryDependencies ++= testDependencies,

      PackageDist.packageDistZipName := "zipkin-scribe.zip",
      BuildProperties.buildPropertiesPackage := "com.twitter.zipkin",

      /* Add configs to resource path for ConfigSpec */
      unmanagedResourceDirectories in Test <<= baseDirectory {
        base =>
          (base / "config" +++ base / "src" / "test" / "resources").get
      }
    ).dependsOn(collectorCore, scrooge)

  lazy val web =
    Project(
      id = "zipkin-finatra",
      base = file("zipkin-finatra"),
      settings = Project.defaultSettings ++
        StandardProject.newSettings ++
        TravisCiRepos.newSettings
    ).settings(
      version := "0.3.0-SNAPSHOT",
      resolvers += "finatra" at "http://repo.juliocapote.com",
      resolvers += "codahale" at "http://repo.codahale.com",

      libraryDependencies ++= Seq(
        "com.twitter" % "finatra" % "0.2.4",

        "com.twitter.common.zookeeper" % "server-set" % "1.0.7",

        "com.twitter" % "finagle-serversets" % FINAGLE_VERSION,
        "com.twitter" % "finagle-zipkin"     % FINAGLE_VERSION
      ) ++ testDependencies,

      PackageDist.packageDistZipName := "zipkin-finatra.zip",
      BuildProperties.buildPropertiesPackage := "com.twitter.zipkin",

      /* Add configs to resource path for ConfigSpec */
      unmanagedResourceDirectories in Test <<= baseDirectory {
        base =>
          (base / "config" +++ base / "src" / "test" / "resources").get
      }
  ).dependsOn(common, scrooge)
}

/*
 * We build our project using Travis CI. In order for it to finish in the max run time,
 * we need to use their local maven mirrors.
 */
object TravisCiRepos extends Plugin with Environmentalist {
  val travisCiResolvers = SettingKey[Seq[Resolver]](
    "travisci-central",
    "Use these resolvers when building on travis-ci"
  )

  val localRepo = SettingKey[File](
    "local-repo",
    "local folder to use as a repo (and where publish-local publishes to)"
  )

  val newSettings = Seq(
    travisCiResolvers := Seq(
      "travisci-central" at "http://maven.travis-ci.org/nexus/content/repositories/central/",
      "travisci-sonatype" at "http://maven.travis-ci.org/nexus/content/repositories/sonatype/"
    ),

    // configure resolvers for the build
    resolvers <<= (resolvers, travisCiResolvers) { (resolvers, travisCiResolvers) =>
      if("true".equalsIgnoreCase(System.getenv("SBT_TRAVIS_CI"))) {
        travisCiResolvers ++ resolvers
      } else {
        resolvers
      }
    },

    // don't add any special resolvers.
    externalResolvers <<= (resolvers) map identity
  )
}<|MERGE_RESOLUTION|>--- conflicted
+++ resolved
@@ -191,26 +191,16 @@
 
     ).dependsOn(common)
 
-<<<<<<< HEAD
   lazy val collectorCore = Project(
     id = "zipkin-collector-core",
     base = file("zipkin-collector-core"),
-=======
-  lazy val cassandra = Project(
-    id = "zipkin-cassandra",
-    base = file("zipkin-cassandra"),
->>>>>>> 30a2d32b
     settings = Project.defaultSettings ++
       StandardProject.newSettings ++
       SubversionPublisher.newSettings ++
       TravisCiRepos.newSettings
   ).settings(
     version := "0.3.0-SNAPSHOT",
-<<<<<<< HEAD
-
     libraryDependencies ++= Seq(
-      "com.twitter" % "cassie-core"       % CASSIE_VERSION intransitive(),
-      "com.twitter" % "cassie-serversets" % CASSIE_VERSION intransitive(),
       "com.twitter" % "finagle-ostrich4"  % FINAGLE_VERSION,
       "com.twitter" % "finagle-serversets"% FINAGLE_VERSION,
       "com.twitter" % "finagle-thrift"    % FINAGLE_VERSION,
@@ -221,13 +211,19 @@
       "com.twitter" % "util-zk-common"    % UTIL_VERSION,
 
       "com.twitter.common.zookeeper" % "candidate" % "0.0.9",
-      "com.twitter.common.zookeeper" % "group"     % "0.0.9",
-
-      "commons-codec" % "commons-codec" % "1.5",
-      "org.iq80.snappy" % "snappy" % "0.1"
+      "com.twitter.common.zookeeper" % "group"     % "0.0.9"
     ) ++ testDependencies
   ).dependsOn(common, scrooge, server)
-=======
+
+  lazy val cassandra = Project(
+    id = "zipkin-cassandra",
+    base = file("zipkin-cassandra"),
+    settings = Project.defaultSettings ++
+      StandardProject.newSettings ++
+      SubversionPublisher.newSettings ++
+      TravisCiRepos.newSettings
+  ).settings(
+    version := "0.3.0-SNAPSHOT",
     libraryDependencies ++= Seq(
       "com.twitter"     % "cassie-core"       % CASSIE_VERSION intransitive(),
       "com.twitter"     % "cassie-serversets" % CASSIE_VERSION intransitive(),
@@ -235,7 +231,6 @@
       "org.iq80.snappy" % "snappy"            % "0.1"
     ) ++ testDependencies
   ).dependsOn(scrooge)
->>>>>>> 30a2d32b
 
   lazy val server =
     Project(
