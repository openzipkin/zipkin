--- conflicted
+++ resolved
@@ -28,11 +28,7 @@
     Project(
       id = "zipkin",
       base = file(".")
-<<<<<<< HEAD
-    ) aggregate(hadoop, hadoopjobrunner, test, thrift, queryService, common, scrooge, collectorScribe, web, cassandra, collectorCore)
-=======
-    ) aggregate(hadoop, hadoopjobrunner, test, thrift, server, common, scrooge, collectorScribe, web, cassandra, collectorCore, collectorService)
->>>>>>> a77b136e
+    ) aggregate(hadoop, hadoopjobrunner, test, thrift, queryService, common, scrooge, collectorScribe, web, cassandra, collectorCore, collectorService)
   
 
   lazy val hadoop = Project(
@@ -125,11 +121,7 @@
     name := "zipkin-test",
     version := "0.3.0-SNAPSHOT",
     libraryDependencies ++= testDependencies
-<<<<<<< HEAD
-  ) dependsOn(queryService, collectorScribe)
-=======
-  ) dependsOn(server, collectorService)
->>>>>>> a77b136e
+  ) dependsOn(queryService, collectorService)
 
   lazy val thrift =
     Project(
