--- conflicted
+++ resolved
@@ -48,16 +48,12 @@
     <dependency>
       <groupId>org.testcontainers</groupId>
       <artifactId>testcontainers</artifactId>
-<<<<<<< HEAD
       <scope>test</scope>
     </dependency>
     <dependency>
       <groupId>org.slf4j</groupId>
       <artifactId>slf4j-simple</artifactId>
-=======
->>>>>>> 7af4a28d
       <scope>test</scope>
     </dependency>
-
   </dependencies>
 </project>