--- conflicted
+++ resolved
@@ -17,25 +17,18 @@
 import com.linecorp.armeria.common.AggregatedHttpRequest;
 import com.linecorp.armeria.common.AggregatedHttpResponse;
 import com.linecorp.armeria.common.HttpData;
-<<<<<<< HEAD
-import com.linecorp.armeria.common.HttpStatusClass;
-=======
 import com.linecorp.armeria.common.HttpResponse;
 import com.linecorp.armeria.common.HttpStatusClass;
 import com.linecorp.armeria.common.RequestContext;
 import io.netty.buffer.ByteBuf;
->>>>>>> f238246b
 import io.netty.buffer.ByteBufHolder;
 import io.netty.util.ReferenceCountUtil;
 import java.io.IOException;
 import java.nio.ByteBuffer;
 import java.util.concurrent.CompletableFuture;
 import java.util.concurrent.Semaphore;
-<<<<<<< HEAD
-=======
 import okio.BufferedSource;
 import okio.Okio;
->>>>>>> f238246b
 import zipkin2.Call;
 import zipkin2.Callback;
 import zipkin2.internal.ReadBuffer;
@@ -49,19 +42,10 @@
   public static class Factory {
     final HttpClient httpClient;
     final Semaphore semaphore;
-<<<<<<< HEAD
-    public final String baseUrl;
-
-    public Factory(HttpClient httpClient, String baseUrl, int maxRequests) {
-      this.httpClient = httpClient;
-      this.semaphore = new Semaphore(maxRequests);
-      this.baseUrl = baseUrl;
-=======
 
     public Factory(HttpClient httpClient, int maxRequests) {
       this.httpClient = httpClient;
       this.semaphore = new Semaphore(maxRequests);
->>>>>>> f238246b
     }
 
     public <V> HttpCall<V> newCall(AggregatedHttpRequest request, BodyConverter<V> bodyConverter) {
@@ -91,9 +75,6 @@
     HttpClient httpClient, AggregatedHttpRequest request, Semaphore semaphore,
     BodyConverter<V> bodyConverter) {
     this.httpClient = httpClient;
-<<<<<<< HEAD
-    this.request = request;
-=======
 
     if (request.content() instanceof ByteBufHolder) {
       // Unfortunately it's not possible to use pooled objects in requests and support clone() after
@@ -109,7 +90,6 @@
       this.request = request;
     }
 
->>>>>>> f238246b
     this.semaphore = semaphore;
     this.bodyConverter = bodyConverter;
   }
@@ -153,11 +133,7 @@
   }
 
   @Override public HttpCall<V> clone() {
-<<<<<<< HEAD
-    return new HttpCall<V>(httpClient, request, semaphore, bodyConverter);
-=======
     return new HttpCall<>(httpClient, request, semaphore, bodyConverter);
->>>>>>> f238246b
   }
 
   @Override
@@ -166,17 +142,12 @@
   }
 
   CompletableFuture<AggregatedHttpResponse> sendRequest() {
-<<<<<<< HEAD
-    CompletableFuture<AggregatedHttpResponse> responseFuture =
-      httpClient.execute(request).aggregate();
-=======
     HttpResponse response = httpClient.execute(request);
     CompletableFuture<AggregatedHttpResponse> responseFuture =
       RequestContext.mapCurrent(
         ctx -> response.aggregateWithPooledObjects(ctx.eventLoop(), ctx.alloc()),
         // This should never be used in practice since the module runs in an Armeria server.
         response::aggregate);
->>>>>>> f238246b
     this.responseFuture = responseFuture;
     return responseFuture;
   }
@@ -200,11 +171,7 @@
         } else {
           buf = ByteBuffer.wrap(content.array());
         }
-<<<<<<< HEAD
-        return bodyConverter.convert(buf);
-=======
         return bodyConverter.convert(Okio.buffer(Okio.source(ReadBuffer.wrapUnsafe(buf))));
->>>>>>> f238246b
       } else {
         throw new IllegalStateException(
           "response for " + request.path() + " failed: " + response.contentUtf8());
