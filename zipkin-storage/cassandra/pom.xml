--- conflicted
+++ resolved
@@ -70,14 +70,12 @@
       <scope>test</scope>
     </dependency>
     <dependency>
-<<<<<<< HEAD
       <groupId>org.slf4j</groupId>
       <artifactId>slf4j-simple</artifactId>
       <scope>test</scope>
     </dependency>
+
     <dependency>
-=======
->>>>>>> 7af4a28d
       <groupId>org.testcontainers</groupId>
       <artifactId>testcontainers</artifactId>
       <scope>test</scope>
