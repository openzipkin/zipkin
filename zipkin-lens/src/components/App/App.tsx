--- conflicted
+++ resolved
@@ -59,7 +59,6 @@
                                 element={<DependenciesPage />}
                               />
                             )}
-<<<<<<< HEAD
                             <Route
                               path="/traces/:traceId"
                               element={<TracePage />}
@@ -68,16 +67,6 @@
                               path="/traceViewer"
                               element={<TracePage />}
                             />
-=======
-                            <Route
-                              path="/traces/:traceId"
-                              element={<TracePage />}
-                            />
-                            <Route
-                              path="/traceViewer"
-                              element={<TracePage />}
-                            />
->>>>>>> d29cc158
                           </Route>
                         </Routes>
                       </BrowserRouter>
