/*
 * Copyright 2015-2020 The OpenZipkin Authors
 *
 * Licensed under the Apache License, Version 2.0 (the "License"); you may not use this file except
 * in compliance with the License. You may obtain a copy of the License at
 *
 * http://www.apache.org/licenses/LICENSE-2.0
 *
 * Unless required by applicable law or agreed to in writing, software distributed under the License
 * is distributed on an "AS IS" BASIS, WITHOUT WARRANTIES OR CONDITIONS OF ANY KIND, either express
 * or implied. See the License for the specific language governing permissions and limitations under
 * the License.
 */
import PropTypes from 'prop-types';
import React from 'react';
import { Link, useLocation } from 'react-router-dom';
import classNames from 'classnames';
import { FontAwesomeIcon } from '@fortawesome/react-fontawesome';
import { makeStyles } from '@material-ui/styles';
import ListItem from '@material-ui/core/ListItem';
import Tooltip from '@material-ui/core/Tooltip';

const propTypes = {
  title: PropTypes.string.isRequired,
  path: PropTypes.string.isRequired,
  icon: PropTypes.shape({}).isRequired,
};

const useStyles = makeStyles(theme => ({
  item: {
    height: '3.2rem',
    cursor: 'pointer',
    fontSize: '1.05rem',
    color: theme.palette.grey[400],
    '&:hover': {
      color: theme.palette.common.white,
      backgroundColor: theme.palette.primary.dark,
    },
  },
  'item--selected': {
    color: theme.palette.common.white,
    backgroundColor: theme.palette.primary.dark,
  },
}));

export const SidebarMenuImpl = React.forwardRef(({
  title,
  path,
  icon,
  ...others
}, ref) => {
  const classes = useStyles();
  const location = useLocation();

  const listItemProps = {};
<<<<<<< HEAD
  if (path.startsWith('https://') || path.startsWith('http://')) {
    listItemProps.component = 'a'
=======
  if (path.startsWith('https://')) {
    listItemProps.component = 'a';
>>>>>>> 01930af0
    listItemProps.href = path;
    listItemProps.target = '_blank';
    listItemProps.rel = 'no-opener';
  } else {
    listItemProps.component = Link;
    listItemProps.to = path;
  }

  return (
    <Tooltip title={title} placement="right">
      <ListItem
        {...listItemProps}
        button
        ref={ref}
        className={
          classNames(
            classes.item,
            { [classes['item--selected']]: path === location.pathname },
          )
        }
        {...others}
      >
        <FontAwesomeIcon icon={icon} />
      </ListItem>
    </Tooltip>
  );
});

SidebarMenuImpl.propTypes = propTypes;

export default SidebarMenuImpl;<|MERGE_RESOLUTION|>--- conflicted
+++ resolved
@@ -53,13 +53,8 @@
   const location = useLocation();
 
   const listItemProps = {};
-<<<<<<< HEAD
   if (path.startsWith('https://') || path.startsWith('http://')) {
-    listItemProps.component = 'a'
-=======
-  if (path.startsWith('https://')) {
     listItemProps.component = 'a';
->>>>>>> 01930af0
     listItemProps.href = path;
     listItemProps.target = '_blank';
     listItemProps.rel = 'no-opener';
